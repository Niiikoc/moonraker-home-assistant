--- conflicted
+++ resolved
@@ -27,13 +27,8 @@
     name: Check style formatting
     steps:
       - uses: "actions/checkout@v3"
-<<<<<<< HEAD
-      - uses: "actions/setup-python@v1"
+      - uses: "actions/setup-python@v4"
       - uses: isort/isort-action@v1.1.0
-=======
-      - uses: "actions/setup-python@v4"
-      - uses: isort/isort-action@v1.0.0
->>>>>>> 88fa344a
       - uses: jpetrucciani/black-check@master
         with:
           python-version: "3.x"
