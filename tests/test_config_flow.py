--- conflicted
+++ resolved
@@ -101,13 +101,8 @@
     )
 
     assert result["type"] == data_entry_flow.RESULT_TYPE_CREATE_ENTRY
-<<<<<<< HEAD
     assert result["title"] == DOMAIN
     assert result["data"] == {CONF_URL: "1.2.3.4", CONF_PORT: "7611"}
-=======
-    assert result["title"] == "moonraker"
-    assert result["data"] == {CONF_URL: "1.2.3.4", CONF_PORT: "7611", CONF_API_KEY: ""}
->>>>>>> 31f71df0
     assert result["result"]
 
 
@@ -122,14 +117,8 @@
     )
 
     assert result["type"] == data_entry_flow.RESULT_TYPE_CREATE_ENTRY
-<<<<<<< HEAD
     assert result["title"] == DOMAIN
     assert result["data"] == {CONF_URL: "1.2.3.4", CONF_PORT: ""}
-=======
-    assert result["title"] == "moonraker"
-    assert result["data"] == {CONF_URL: "1.2.3.4", CONF_PORT: "", CONF_API_KEY: ""}
-    assert result["result"]
-
 
 async def test_server_api_key_weird_char(hass):
     """Test api key when contains weird characters"""
@@ -208,5 +197,4 @@
     assert result["type"] == data_entry_flow.RESULT_TYPE_CREATE_ENTRY
     assert result["title"] == "moonraker"
     assert result["data"] == {CONF_URL: "1.2.3.4", CONF_PORT: "7125", CONF_API_KEY: ""}
->>>>>>> 31f71df0
     assert result["result"]