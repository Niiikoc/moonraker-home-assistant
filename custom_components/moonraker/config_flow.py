--- conflicted
+++ resolved
@@ -32,14 +32,11 @@
                 self._errors[CONF_PORT] = "port_error"
                 return await self._show_config_form(user_input)
 
-<<<<<<< HEAD
-=======
             if not await self._test_api_key(user_input[CONF_API_KEY]):
                 self._errors[CONF_API_KEY] = "api_key_error"
                 return await self._show_config_form(user_input)
 
             # changer DOMAIN pour name
->>>>>>> 31f71df0
             return self.async_create_entry(title=DOMAIN, data=user_input)
 
         user_input = {}
